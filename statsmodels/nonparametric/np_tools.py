--- conflicted
+++ resolved
@@ -1,34 +1,18 @@
 import numpy as np
-<<<<<<< HEAD
-#from . import kernels as kf
-import kernels as kf
-
-kernel_func = dict(wangryzin=kf.WangRyzin, aitchisonaitken=kf.AitchisonAitken,
-                 gaussian=kf.Gaussian,
-                 aitchison_aitken_reg = kf.aitchison_aitken_reg,
-                 wangryzin_reg = kf.wangryzin_reg,
-                   gauss_convolution=kf.Gaussian_Convolution,
-                 wangryzin_convolution=kf.WangRyzin_Convolution,
-                 aitchisonaitken_convolution=kf.AitchisonAitken_Convolution,
-                   gaussian_cdf=kf.Gaussian_cdf,
-                   aitchisonaitken_cdf=kf.AitchisonAitken_cdf,
-                   wangryzin_cdf=kf.WangRyzin_cdf,
-                    d_gaussian=kf.D_Gaussian)
-=======
-
-from . import kernels
-
+import kernels
 
 kernel_func = dict(wangryzin=kernels.wang_ryzin,
                    aitchisonaitken=kernels.aitchison_aitken,
                    gaussian=kernels.gaussian,
+                   aitchison_aitken_reg = kernels.aitchison_aitken_reg,
+                   wangryzin_reg = kernels.wang_ryzin_reg,
                    gauss_convolution=kernels.gaussian_convolution,
                    wangryzin_convolution=kernels.wang_ryzin_convolution,
                    aitchisonaitken_convolution=kernels.aitchison_aitken_convolution,
                    gaussian_cdf=kernels.gaussian_cdf,
                    aitchisonaitken_cdf=kernels.aitchison_aitken_cdf,
-                   wangryzin_cdf=kernels.wang_ryzin_cdf)
->>>>>>> 70ce4a4e
+                   wangryzin_cdf=kernels.wang_ryzin_cdf,
+                   d_gaussian=kernels.d_gaussian)
 
 
 class LeaveOneOut(object):
