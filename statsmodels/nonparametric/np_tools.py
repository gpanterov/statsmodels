--- conflicted
+++ resolved
@@ -88,30 +88,23 @@
     iscontinuous = np.where(var_type == 'c')[0]
     isordered = np.where(var_type == 'o')[0]
     isunordered = np.where(var_type == 'u')[0]
-<<<<<<< HEAD
     edat = np.asarray(edat)
     #edat = np.squeeze(edat)
-
-=======
     K = len(var_type)
     edat = np.asarray(edat)
     edat = np.squeeze(edat)
->>>>>>> 2ccbae0fd936607c7d3d28b305eb65cb565378ca
 ##    if tdat.ndim > 1:
 ##        N, K = np.shape(tdat)
 ##    else:
 ##        K = 1
 ##        N = np.shape(tdat)[0]
 ##        tdat = tdat.reshape([N, K])
-<<<<<<< HEAD
 ##
 ##    if edat.ndim > 1:
 ##        N_edat = np.shape(edat)[0]
 ##    else:
 ##        N_edat = 1
 ##        edat = edat.reshape([N_edat, K])
-
-=======
 
     if tdat.ndim == 1 and K == 1:  # one variable many observations
         N = np.size(tdat)
@@ -123,11 +116,6 @@
         N, K = np.shape(tdat)
     tdat = tdat.reshape([N, K])
 
-##    if edat.ndim > 1:
-##        N_edat = np.shape(edat)[0]
-##    else:
-##        N_edat = 1
-##        edat = edat.reshape([N_edat, K])
     if edat.ndim == 1 and K > 1:  # one obs many vars
         N_edat = 1
     elif edat.ndim == 1 and K == 1:  # one obs one var
@@ -152,74 +140,6 @@
 
         dens[i] = np.sum(np.prod(Kval, axis=1)) * 1. / (np.prod(bw[iscontinuous]))
     return dens
-
-
-def GPKE2(bw, tdat, edat, var_type, ckertype='gaussian',
-          okertype='wangryzin', ukertype='aitchisonaitken'):
-    """
-    Returns the non-normalized Generalized Product Kernel Estimator
-
-    Parameters
-    ----------
-    bw: array-like
-        The user-specified bandwdith parameters
-    tdat: 1D or 2d array
-        The training data
-    edat: 1d array
-        The evaluation points at which the kernel estimation is performed
-    var_type: str
-        The variable type (continuous, ordered, unordered)
-    ckertype: str
-        The kernel used for the continuous variables
-    okertype: str
-        The kernel used for the ordered discrete variables
-    ukertype: str
-        The kernel used for the unordered discrete variables
-
-    """
-    var_type = np.asarray(list(var_type))
-    iscontinuous = np.where(var_type == 'c')[0]
-    isordered = np.where(var_type == 'o')[0]
-    isunordered = np.where(var_type == 'u')[0]
->>>>>>> 2ccbae0fd936607c7d3d28b305eb65cb565378ca
-    K = len(var_type)
-    edat = np.asarray(edat)
-    edat = np.squeeze(edat)
-
-    if tdat.ndim == 1 and K == 1:  # one variable many observations
-        N = np.size(tdat)
-        #N_edat = np.size(edat)
-    elif tdat.ndim == 1 and K > 1:
-        N = 1
-
-    else:
-        N, K = np.shape(tdat)
-    tdat = tdat.reshape([N, K])
-    if edat.ndim == 1 and K > 1:  # one obs many vars
-        N_edat = 1
-    elif edat.ndim == 1 and K == 1:  # one obs one var
-        N_edat = np.size(edat)
-
-    else:
-        N_edat = np.shape(edat)[0]  # ndim >1 so many obs many vars
-        assert np.shape(edat)[1] == K
-
-    edat = edat.reshape([N_edat, K])
-
-    bw = np.reshape(np.asarray(bw), (K,))  # must remain 1-D for indexing to work
-    dens = np.empty([N_edat, 1])
-
-    for i in xrange(N_edat):
-
-        Kval = np.concatenate((
-        kernel_func[ckertype](bw[iscontinuous], tdat[:, iscontinuous], edat[i, iscontinuous]),
-        kernel_func[okertype](bw[isordered], tdat[:, isordered], edat[i, isordered]),
-        kernel_func[ukertype](bw[isunordered], tdat[:, isunordered], edat[i, isunordered])
-        ), axis=1)
-
-        dens[i] = np.sum(np.prod(Kval, axis=1)) * 1. / (np.prod(bw[iscontinuous]))
-    return dens
-
 
 
 
